--- conflicted
+++ resolved
@@ -25,11 +25,7 @@
 
 LOGGLY_TOKEN := 2b68163b-89b6-4196-b878-c1aca4bbdf84
 
-<<<<<<< HEAD
-LDFLAGS := -w -X=main.version=$(GIT_REVISION) -X=main.revisionDate=$(REVISION_DATE) -X=main.buildDate=$(BUILD_DATE) -X=github.com/getlantern/flashlight/logging.logglyToken=$(LOGGLY_TOKEN)
-=======
 LDFLAGS := -X github.com/getlantern/flashlight/flashlight.Version=$(GIT_REVISION) -X github.com/getlantern/flashlight/flashlight.RevisionDate=$(REVISION_DATE) -X github.com/getlantern/flashlight/flashlight.BuildDate=$(BUILD_DATE) -X github.com/getlantern/flashlight/logging.logglyToken=$(LOGGLY_TOKEN) -X github.com/getlantern/flashlight/logging.logglyTag=$(LOGGLY_TAG)
->>>>>>> f26d638b
 LANTERN_DESCRIPTION := Censorship circumvention tool
 LANTERN_EXTENDED_DESCRIPTION := Lantern allows you to access sites blocked by internet censorship.\nWhen you run it, Lantern reroutes traffic to selected domains through servers located where such domains are uncensored.
 
@@ -86,12 +82,7 @@
 	BUILD_TAGS="" && \
 	EXTRA_LDFLAGS="" && \
 	if [[ ! -z "$$VERSION" ]]; then \
-<<<<<<< HEAD
-		BUILD_TAGS="prod" && \
-		sed s/'PackageVersion.*'/'PackageVersion = "'$$VERSION'"'/ src/github.com/getlantern/flashlight/flashlight.go | sed s/'!prod'/'prod'/ > src/github.com/getlantern/flashlight/flashlight-prod.go; \
-=======
 		EXTRA_LDFLAGS="-X=github.com/getlantern/flashlight.compileTimePackageVersion=$$VERSION"; \
->>>>>>> f26d638b
 	else \
 		echo "** VERSION was not set, using default version. This is OK while in development."; \
 	fi && \
@@ -191,38 +182,22 @@
 docker-linux-386:
 	@source setenv.bash && \
 	$(call build-tags) && \
-<<<<<<< HEAD
-	CGO_ENABLED=1 GOOS=linux GOARCH=386 go build -a -o lantern_linux_386 -tags="$$BUILD_TAGS" -ldflags="$(LDFLAGS) -linkmode internal -extldflags \"-static\"" github.com/getlantern/flashlight/main
-=======
 	CGO_ENABLED=1 GOOS=linux GOARCH=386 go build -a -o lantern_linux_386 -tags="$$BUILD_TAGS" -ldflags="$(LDFLAGS) $$EXTRA_LDFLAGS -linkmode internal -extldflags \"-static\"" github.com/getlantern/flashlight/main
->>>>>>> f26d638b
 
 docker-linux-amd64:
 	@source setenv.bash && \
 	$(call build-tags) && \
-<<<<<<< HEAD
-	CGO_ENABLED=1 GOOS=linux GOARCH=amd64 go build -a -o lantern_linux_amd64 -tags="$$BUILD_TAGS" -ldflags="$(LDFLAGS) -linkmode internal -extldflags \"-static\"" github.com/getlantern/flashlight/main
-=======
 	CGO_ENABLED=1 GOOS=linux GOARCH=amd64 go build -a -o lantern_linux_amd64 -tags="$$BUILD_TAGS" -ldflags="$(LDFLAGS) $$EXTRA_LDFLAGS -linkmode internal -extldflags \"-static\"" github.com/getlantern/flashlight/main
->>>>>>> f26d638b
 
 docker-linux-arm:
 	@source setenv.bash && \
 	$(call build-tags) && \
-<<<<<<< HEAD
-	CGO_ENABLED=1 CC=arm-linux-gnueabi-gcc CXX=arm-linux-gnueabi-g++ CGO_ENABLED=1 GOOS=linux GOARCH=arm GOARM=7 go build -a -o lantern_linux_arm -tags="$$BUILD_TAGS" -ldflags="$(LDFLAGS) -linkmode internal -extldflags \"-static\"" github.com/getlantern/flashlight/main
-=======
 	CGO_ENABLED=1 CC=arm-linux-gnueabi-gcc CXX=arm-linux-gnueabi-g++ CGO_ENABLED=1 GOOS=linux GOARCH=arm GOARM=7 go build -a -o lantern_linux_arm -tags="$$BUILD_TAGS" -ldflags="$(LDFLAGS) $$EXTRA_LDFLAGS -linkmode internal -extldflags \"-static\"" github.com/getlantern/flashlight/main
->>>>>>> f26d638b
 
 docker-windows-386:
 	@source setenv.bash && \
 	$(call build-tags) && \
-<<<<<<< HEAD
-	CGO_ENABLED=1 GOOS=windows GOARCH=386 go build -a -o lantern_windows_386.exe -tags="$$BUILD_TAGS" -ldflags="$(LDFLAGS) -H=windowsgui" github.com/getlantern/flashlight/main;
-=======
 	CGO_ENABLED=1 GOOS=windows GOARCH=386 go build -a -o lantern_windows_386.exe -tags="$$BUILD_TAGS" -ldflags="$(LDFLAGS) $$EXTRA_LDFLAGS -H=windowsgui" github.com/getlantern/flashlight/main;
->>>>>>> f26d638b
 
 require-assets:
 	@if [ ! -f ./src/github.com/getlantern/flashlight/ui/resources.go ]; then make genassets; fi
@@ -360,11 +335,7 @@
 			export CGO_LDFLAGS="--sysroot $$OSX_DEV_SDK"; \
 		fi && \
 		MACOSX_DEPLOYMENT_TARGET=$(OSX_MIN_VERSION) \
-<<<<<<< HEAD
-		CGO_ENABLED=1 GOOS=darwin GOARCH=amd64 go build -a -o lantern_darwin_amd64 -tags="$$BUILD_TAGS" -ldflags="$(LDFLAGS) -s" github.com/getlantern/flashlight/main; \
-=======
 		CGO_ENABLED=1 GOOS=darwin GOARCH=amd64 go build -a -o lantern_darwin_amd64 -tags="$$BUILD_TAGS" -ldflags="$(LDFLAGS) $$EXTRA_LDFLAGS -s" github.com/getlantern/flashlight/main; \
->>>>>>> f26d638b
 	else \
 		echo "-> Skipped: Can not compile Lantern for OSX on a non-OSX host."; \
 	fi
@@ -619,26 +590,8 @@
 
 android-debug: $(LANTERN_MOBILE)
 
-<<<<<<< HEAD
-android-lib-local:
-	@source setenv.bash && \
-	cd $(LANTERN_MOBILE_DIR) && \
-	gomobile bind -target=android -o=$(LANTERN_MOBILE_LIBRARY) -ldflags="$(LDFLAGS)" . && \
-	if [ -d "$(FIRETWEET_MAIN_DIR)" ]; then \
-		cp -v $(LANTERN_MOBILE_DIR)/$(LANTERN_MOBILE_LIBRARY) $(FIRETWEET_MAIN_DIR)/libs/$(LANTERN_MOBILE_LIBRARY); \
-	else \
-		echo ""; \
-		echo "Either no FIRETWEET_MAIN_DIR variable was passed or the given value is not a";\
-		echo "directory. You'll have to copy the $(LANTERN_MOBILE_LIBRARY) file manually:"; \
-		echo ""; \
-		echo "cp -v $(LANTERN_MOBILE_DIR)/$(LANTERN_MOBILE_LIBRARY) \$$FIRETWEET_MAIN_DIR"; \
-	fi
-
-android-lib-dist: genconfig android-lib
-=======
 android-install: $(LANTERN_MOBILE)
 	adb install -r $(LANTERN_MOBILE)
->>>>>>> f26d638b
 
 clean:
 	rm -f lantern && \
