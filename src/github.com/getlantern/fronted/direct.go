package fronted

import (
	"crypto/tls"
	"crypto/x509"
	"errors"
	"fmt"
	"math/rand"
	"net"
	"net/http"
	"net/url"
	"strings"
	"sync"
	"time"

	"github.com/getlantern/eventual"
	"github.com/getlantern/golog"
	"github.com/getlantern/idletiming"
	"github.com/getlantern/tlsdialer"
)

const (
	numberToVetInitially       = 10
	defaultMaxAllowedCachedAge = 24 * time.Hour
	defaultMaxCacheSize        = 1000
	defaultCacheSaveInterval   = 5 * time.Second
)

var (
	log       = golog.LoggerFor("fronted")
	_instance = eventual.NewValue()

	// Shared client session cache for all connections
	clientSessionCache = tls.NewLRUClientSessionCache(1000)
)

type direct struct {
	tlsConfigsMutex     sync.Mutex
	tlsConfigs          map[string]*tls.Config
	certPool            *x509.CertPool
	candidates          chan *Masquerade
	masquerades         chan *Masquerade
	maxAllowedCachedAge time.Duration
	maxCacheSize        int
	cacheSaveInterval   time.Duration
	toCache             chan *Masquerade
}

func Configure(pool *x509.CertPool, masquerades map[string][]*Masquerade, cacheFile string) {
	log.Trace("Configuring fronted")
	if masquerades == nil || len(masquerades) == 0 {
		log.Errorf("No masquerades!!")
		return
	}

	CloseCache()

	// Make a copy of the masquerades to avoid data races.
	size := 0
	for _, v := range masquerades {
		size += len(v)
	}

	if size == 0 {
		log.Errorf("No masquerades!!")
		return
	}

	d := &direct{
		tlsConfigs:          make(map[string]*tls.Config),
		certPool:            pool,
		candidates:          make(chan *Masquerade, size),
		masquerades:         make(chan *Masquerade, size),
		maxAllowedCachedAge: defaultMaxAllowedCachedAge,
		maxCacheSize:        defaultMaxCacheSize,
		cacheSaveInterval:   defaultCacheSaveInterval,
		toCache:             make(chan *Masquerade, defaultMaxCacheSize),
	}

	numberToVet := numberToVetInitially
	if cacheFile != "" {
		numberToVet -= d.initCaching(cacheFile)
	}

	d.loadCandidates(masquerades)
	if numberToVet > 0 {
		d.vetInitial(numberToVet)
	} else {
		log.Debug("Not vetting any masquerades because we have enough cached ones")
	}
	_instance.Set(d)
}

func (d *direct) loadCandidates(initial map[string][]*Masquerade) {
	log.Debug("Loading candidates")
	for key, arr := range initial {
		size := len(arr)
		log.Debugf("Adding %d candidates for %v", size, key)
		for i := 0; i < size; i++ {
			// choose index uniformly in [i, n-1]
			r := i + rand.Intn(size-i)
			log.Trace("Adding candidate")
			d.candidates <- arr[r]
		}
	}
}

func (d *direct) vetInitial(numberToVet int) {
	log.Debugf("Vetting %d initial candidates in parallel", numberToVet)
	for i := 0; i < numberToVet; i++ {
		go d.vetOne()
	}
}

func (d *direct) vetOne() {
	// We're just testing the ability to connect here, destination site doesn't
	// really matter
	for {
		log.Trace("Vetting one")
		conn, masqueradesRemain, err := d.dialWith(d.candidates, "tcp")
		if err == nil {
			conn.Close()
			log.Trace("Finished vetting one")
			return
		}
		if !masqueradesRemain {
			log.Trace("Nothing left to vet")
			return
		}
	}
}

// NewDirect creates a new http.RoundTripper that does direct domain fronting.
func NewDirect(timeout time.Duration) http.RoundTripper {
	instance, ok := _instance.Get(timeout)
	if !ok {
		panic(fmt.Errorf("No DirectHttpClient available within %v", timeout))
	}
	return instance.(*direct).NewDirect()
}

// NewDirect creates a new http.RoundTripper that does direct domain fronting.
func (d *direct) NewDirect() http.RoundTripper {
	return &directTransport{
		Transport: http.Transport{
			Dial:                d.Dial,
			TLSHandshakeTimeout: 40 * time.Second,
			DisableKeepAlives:   true,
			TLSClientConfig: &tls.Config{
				ClientSessionCache: clientSessionCache,
			},
		},
	}
}

// Do continually retries a given request until it succeeds because some
// fronting providers will return a 403 for some domains.
func (d *direct) Do(req *http.Request) (*http.Response, error) {
	for i := 0; i < 6; i++ {
		if resp, err := d.NewDirect().RoundTrip(req); err != nil {
			log.Errorf("Could not complete request %v", err)
		} else if resp.StatusCode > 199 && resp.StatusCode < 400 {
			return resp, err
		} else {
			_ = resp.Body.Close()
		}
	}
	return nil, errors.New("Could not complete request even with retries")
}

// Dial dials out using a masquerade. If the available masquerade fails, it
// retries with others until it either succeeds or exhausts the available
// masquerades. The specified addr is ignored, it's simply included so that this
// method satisfies the Transport.Dial interface.
func (d *direct) Dial(network, addr string) (net.Conn, error) {
	conn, _, err := d.dialWith(d.masquerades, network)
	return conn, err
}

func (d *direct) dialWith(in chan *Masquerade, network string) (net.Conn, bool, error) {
	retryLater := make([]*Masquerade, 0)
	defer func() {
		for _, m := range retryLater {
			in <- m
		}
	}()

	for {
		var m *Masquerade
		select {
		case m = <-in:
			log.Trace("Got vetted masquerade")
		default:
			log.Trace("No vetted masquerade found, falling back to unvetted candidate")
			select {
			case m = <-d.candidates:
				log.Trace("Got unvetted masquerade")
			default:
				return nil, false, errors.New("Could not dial any masquerade?")
			}
		}

		log.Debugf("Dialing to %v", m)

		// We do the full TLS connection here because in practice the domains at a given IP
		// address can change frequently on CDNs, so the certificate may not match what
		// we expect.
		if conn, err := d.dialServerWith(m); err != nil {
			log.Debugf("Could not dial to %v, %v", m.IpAddress, err)
			// Don't re-add this candidate if it's any certificate error, as that
			// will just keep failing and will waste connections. We can't access the underlying
			// error at this point so just look for "certificate" and "handshake".
			if strings.Contains(err.Error(), "certificate") || strings.Contains(err.Error(), "handshake") {
				log.Debugf("Not re-adding candidate that failed on error '%v'", err.Error())
			} else {
				log.Debugf("Unexpected error dialing, keeping masquerade: %v", err)
				retryLater = append(retryLater, m)
			}
		} else {
			log.Debugf("Got successful connection to: %v", m)
			if err := d.headCheck(m); err != nil {
				log.Debugf("Could not perform successful head request: %v", err)
			} else {
				// Requeue the working connection to masquerades
				d.masquerades <- m
				m.LastVetted = time.Now()
				select {
				case d.toCache <- m:
					// ok
				default:
					// cache writing has fallen behind, drop masquerade
				}
				idleTimeout := 70 * time.Second

				log.Trace("Wrapping connecting in idletiming connection")
				conn = idletiming.Conn(conn, idleTimeout, func() {
<<<<<<< HEAD
					log.Debugf("Connection to %v idle for %v, closing", conn.RemoteAddr(), idleTimeout)
					if err := conn.Close(); err != nil {
						log.Debugf("Unable to close connection: %v", err)
					}
=======
					log.Tracef("Connection to %v idle for %v, closed", conn.RemoteAddr(), idleTimeout)
>>>>>>> 411e6228
				})
				log.Trace("Returning connection")
				return conn, true, nil
			}
		}
	}
}

func (d *direct) dialServerWith(masquerade *Masquerade) (net.Conn, error) {
	tlsConfig := d.tlsConfig(masquerade)
	dialTimeout := 10 * time.Second
	sendServerNameExtension := false

	cwt, err := tlsdialer.DialForTimings(
		&net.Dialer{
			Timeout: dialTimeout,
		},
		"tcp",
		masquerade.IpAddress+":443",
		sendServerNameExtension, // SNI or no
		tlsConfig)

	if err != nil && masquerade != nil {
		err = fmt.Errorf("Unable to dial masquerade %s: %s", masquerade.Domain, err)
	}
	return cwt.Conn, err
}

// tlsConfig builds a tls.Config for dialing the upstream host. Constructed
// tls.Configs are cached on a per-masquerade basis to enable client session
// caching and reduce the amount of PEM certificate parsing.
func (d *direct) tlsConfig(m *Masquerade) *tls.Config {
	d.tlsConfigsMutex.Lock()
	defer d.tlsConfigsMutex.Unlock()

	tlsConfig := d.tlsConfigs[m.Domain]
	if tlsConfig == nil {
		tlsConfig = &tls.Config{
			ClientSessionCache: tls.NewLRUClientSessionCache(1000),
			InsecureSkipVerify: false,
			ServerName:         m.Domain,
			RootCAs:            d.certPool,
		}
		d.tlsConfigs[m.Domain] = tlsConfig
	}

	return tlsConfig
}

// headCheck checks to make sure we can actually make a DDF head request through a
// given masquerade. We don't reuse the underlying connection here because that confuses
// the http.Client's internal transport.
func (d *direct) headCheck(m *Masquerade) error {
	trans := &http.Transport{
		Dial: func(network, address string) (net.Conn, error) {
			return d.dialServerWith(m)
		},
		TLSHandshakeTimeout: 40 * time.Second,
		DisableKeepAlives:   true,
	}

	client := &http.Client{
		Transport: trans,
	}
	url := "http://dlymairwlc89h.cloudfront.net/index.html"
	resp, err := client.Head(url)
	if err != nil {
		return err
	}
	defer resp.Body.Close()
	if 200 != resp.StatusCode {
		return fmt.Errorf("Unexpected response status: %v, %v", resp.StatusCode, resp.Status)
	}
	log.Debugf("Successfully passed HEAD request through: %v", m)
	return nil
}

// directTransport is a wrapper struct enabling us to modify the protocol of outgoing
// requests to make them all HTTP instead of potentially HTTPS, which breaks our particular
// implemenation of direct domain fronting.
type directTransport struct {
	http.Transport
}

func (ddf *directTransport) RoundTrip(req *http.Request) (resp *http.Response, err error) {
	// The connection is already encrypted by domain fronting.  We need to rewrite URLs starting
	// with "https://" to "http://", lest we get an error for doubling up on TLS.

	// The RoundTrip interface requires that we not modify the memory in the request, so we just
	// create a copy.
	norm := new(http.Request)
	*norm = *req // includes shallow copies of maps, but okay
	norm.URL = new(url.URL)
	*norm.URL = *req.URL
	norm.URL.Scheme = "http"
	return ddf.Transport.RoundTrip(norm)
}<|MERGE_RESOLUTION|>--- conflicted
+++ resolved
@@ -95,7 +95,7 @@
 	log.Debug("Loading candidates")
 	for key, arr := range initial {
 		size := len(arr)
-		log.Debugf("Adding %d candidates for %v", size, key)
+		log.Tracef("Adding %d candidates for %v", size, key)
 		for i := 0; i < size; i++ {
 			// choose index uniformly in [i, n-1]
 			r := i + rand.Intn(size-i)
@@ -106,7 +106,7 @@
 }
 
 func (d *direct) vetInitial(numberToVet int) {
-	log.Debugf("Vetting %d initial candidates in parallel", numberToVet)
+	log.Tracef("Vetting %d initial candidates in parallel", numberToVet)
 	for i := 0; i < numberToVet; i++ {
 		go d.vetOne()
 	}
@@ -200,26 +200,26 @@
 			}
 		}
 
-		log.Debugf("Dialing to %v", m)
+		log.Tracef("Dialing to %v", m)
 
 		// We do the full TLS connection here because in practice the domains at a given IP
 		// address can change frequently on CDNs, so the certificate may not match what
 		// we expect.
 		if conn, err := d.dialServerWith(m); err != nil {
-			log.Debugf("Could not dial to %v, %v", m.IpAddress, err)
+			log.Tracef("Could not dial to %v, %v", m.IpAddress, err)
 			// Don't re-add this candidate if it's any certificate error, as that
 			// will just keep failing and will waste connections. We can't access the underlying
 			// error at this point so just look for "certificate" and "handshake".
 			if strings.Contains(err.Error(), "certificate") || strings.Contains(err.Error(), "handshake") {
-				log.Debugf("Not re-adding candidate that failed on error '%v'", err.Error())
+				log.Tracef("Not re-adding candidate that failed on error '%v'", err.Error())
 			} else {
-				log.Debugf("Unexpected error dialing, keeping masquerade: %v", err)
+				log.Tracef("Unexpected error dialing, keeping masquerade: %v", err)
 				retryLater = append(retryLater, m)
 			}
 		} else {
-			log.Debugf("Got successful connection to: %v", m)
+			log.Tracef("Got successful connection to: %v", m)
 			if err := d.headCheck(m); err != nil {
-				log.Debugf("Could not perform successful head request: %v", err)
+				log.Tracef("Could not perform successful head request: %v", err)
 			} else {
 				// Requeue the working connection to masquerades
 				d.masquerades <- m
@@ -234,14 +234,7 @@
 
 				log.Trace("Wrapping connecting in idletiming connection")
 				conn = idletiming.Conn(conn, idleTimeout, func() {
-<<<<<<< HEAD
-					log.Debugf("Connection to %v idle for %v, closing", conn.RemoteAddr(), idleTimeout)
-					if err := conn.Close(); err != nil {
-						log.Debugf("Unable to close connection: %v", err)
-					}
-=======
 					log.Tracef("Connection to %v idle for %v, closed", conn.RemoteAddr(), idleTimeout)
->>>>>>> 411e6228
 				})
 				log.Trace("Returning connection")
 				return conn, true, nil
@@ -315,7 +308,7 @@
 	if 200 != resp.StatusCode {
 		return fmt.Errorf("Unexpected response status: %v, %v", resp.StatusCode, resp.Status)
 	}
-	log.Debugf("Successfully passed HEAD request through: %v", m)
+	log.Tracef("Successfully passed HEAD request through: %v", m)
 	return nil
 }
 
