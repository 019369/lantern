package config

import (
	"crypto/x509"
	"encoding/base64"
	"fmt"
	"net/url"
	"os"
	"path/filepath"
	"regexp"
	"sort"
	"time"

	"code.google.com/p/go-uuid/uuid"

	"github.com/getlantern/appdir"
	"github.com/getlantern/detour"
	"github.com/getlantern/fronted"
	"github.com/getlantern/golog"
	"github.com/getlantern/keyman"
	"github.com/getlantern/proxiedsites"
	"github.com/getlantern/yaml"
	"github.com/getlantern/yamlconf"

	"github.com/getlantern/flashlight/client"
	"github.com/getlantern/flashlight/util"
)

const (
	cloudfront = "cloudfront"

	// DefaultUpdateServerURL is the URL to fetch updates from.
	DefaultUpdateServerURL = "https://update.getlantern.org"
)

var (
	log = golog.LoggerFor("flashlight.config")
	m   *yamlconf.Manager
	r   = regexp.MustCompile("\\d+\\.\\d+")
)

// Config contains general configuration for Lantern either set globally via
// the cloud, in command line flags, or in local customizations during
// development.
type Config struct {
	configDir          string
	Version            int
	CloudConfig        string
	CloudConfigCA      string
	FrontedCloudConfig string
	CPUProfile         string
	MemProfile         string
	UpdateServerURL    string
	Client             *client.ClientConfig
	ProxiedSites       *proxiedsites.Config // List of proxied site domains that get routed through Lantern rather than accessed directly
	TrustedCAs         []*CA
}

// Fetcher is an interface for fetching config updates.
type Fetcher interface {
	pollForConfig(ycfg yamlconf.Config, sticky bool) (mutate func(yamlconf.Config) error, waitTime time.Duration, err error)
}

// StartPolling starts the process of polling for new configuration files.
func StartPolling() {
	// Force detour to whitelist chained domain
	u, err := url.Parse(chainedCloudConfigURL)
	if err != nil {
		log.Fatalf("Unable to parse chained cloud config URL: %v", err)
	}
	detour.ForceWhitelist(u.Host)

	// No-op if already started.
	m.StartPolling()
}

// CA represents a certificate authority
type CA struct {
	CommonName string
	Cert       string // PEM-encoded
}

// validateConfig checks whether the given config is valid and returns an error
// if it isn't.
func validateConfig(_cfg yamlconf.Config) error {
	cfg, ok := _cfg.(*Config)
	if !ok {
		return fmt.Errorf("Config is not a flashlight config!")
	}
	nc := len(cfg.Client.ChainedServers)

	log.Debugf("Found %v chained servers in config on disk", nc)
	for _, v := range cfg.Client.ChainedServers {
		log.Debugf("chained server: %v", v)
	}
	// The config will have more than one but fewer than 10 chained servers
	// if it has been given a custom config with a custom chained server
	// list
	if nc <= 0 || nc > 10 {
		return fmt.Errorf("Inappropriate number of custom chained servers found: %d", nc)
	}
	return nil
}

func majorVersion(version string) string {
	return r.FindString(version)
}

// Init initializes the configuration system.
//
// version - the version of lantern
// stickyConfig - if true, we ignore cloud updates
// flags - map of flags (generally from command-line) that always get applied
//         to the config.
func Init(userConfig UserConfig, version string, configDir string, stickyConfig bool, flags map[string]interface{}) (*Config, error) {
	// Request the config via either chained servers or direct fronted servers.
	cf := util.NewChainedAndFronted(client.Addr)
	fetcher := NewFetcher(userConfig, cf)

	file := "lantern-" + version + ".yaml"
	_, configPath, err := inConfigDir(configDir, file)
	if err != nil {
		log.Errorf("Could not get config path? %v", err)
		return nil, err
	}
<<<<<<< HEAD
=======
	run := isGoodConfig(configPath)
	if !run {
		// If this is our first run of this version of Lantern, use the embedded configuration
		// file and use it to download our custom config file on this first poll for our
		// config.
		if err = MakeInitialConfig(configPath); err != nil {
			return nil, err
		}
	}
>>>>>>> 7b3cf118

	m = &yamlconf.Manager{
		FilePath: configPath,

		ValidateConfig: validateConfig,

		DefaultConfig: MakeInitialConfig,

		EmptyConfig: func() yamlconf.Config {
			return &Config{configDir: configDir}
		},
		PerSessionSetup: func(ycfg yamlconf.Config) error {
			cfg := ycfg.(*Config)
			return cfg.applyFlags(flags)
		},
		CustomPoll: func(ycfg yamlconf.Config) (mutate func(yamlconf.Config) error, waitTime time.Duration, err error) {
			return fetcher.pollForConfig(ycfg, stickyConfig)
		},
		// Obfuscate on-disk contents of YAML file
		Obfuscate: flags["readableconfig"] == nil || !flags["readableconfig"].(bool),
	}
	initial, err := m.Init()

	var cfg *Config
	if err != nil {
		log.Errorf("Error initializing config: %v", err)
	} else {
		cfg = initial.(*Config)
	}
	log.Debug("Returning config")
	return cfg, err
}

// Run runs the configuration system.
func Run(updateHandler func(updated *Config)) error {
	for {
		next := m.Next()
		nextCfg := next.(*Config)
		updateHandler(nextCfg)
	}
}

// Update updates the configuration using the given mutator function.
func Update(mutate func(cfg *Config) error) error {
	return m.Update(func(ycfg yamlconf.Config) error {
		return mutate(ycfg.(*Config))
	})
}

func inConfigDir(configDir string, filename string) (string, string, error) {
	cdir := configDir

	if cdir == "" {
		cdir = appdir.General("Lantern")
	}

	log.Debugf("Using config dir %v", cdir)
	if _, err := os.Stat(cdir); err != nil {
		if os.IsNotExist(err) {
			// Create config dir
			if err := os.MkdirAll(cdir, 0750); err != nil {
				return "", "", fmt.Errorf("Unable to create configdir at %s: %s", cdir, err)
			}
		}
	}

	return cdir, filepath.Join(cdir, filename), nil
}

func (cfg *Config) GetTrustedCACerts() (pool *x509.CertPool, err error) {
	certs := make([]string, 0, len(cfg.TrustedCAs))
	for _, ca := range cfg.TrustedCAs {
		certs = append(certs, ca.Cert)
	}
	pool, err = keyman.PoolContainingCerts(certs...)
	if err != nil {
		log.Errorf("Could not create pool %v", err)
	}
	return
}

// GetVersion implements the method from interface yamlconf.Config
func (cfg *Config) GetVersion() int {
	return cfg.Version
}

// SetVersion implements the method from interface yamlconf.Config
func (cfg *Config) SetVersion(version int) {
	cfg.Version = version
}

// applyFlags updates this Config from any command-line flags that were passed
// in.
func (updated *Config) applyFlags(flags map[string]interface{}) error {
	if updated.Client == nil {
		updated.Client = &client.ClientConfig{}
	}

	var visitErr error

	// Visit all flags that have been set and copy to config
	for key, value := range flags {
		switch key {
		// General
		case "cloudconfig":
			updated.CloudConfig = value.(string)
		case "cloudconfigca":
			updated.CloudConfigCA = value.(string)
		case "frontedconfig":
			updated.FrontedCloudConfig = value.(string)
		case "instanceid":
			updated.Client.DeviceID = value.(string)
		case "cpuprofile":
			updated.CPUProfile = value.(string)
		case "memprofile":
			updated.MemProfile = value.(string)
		}
	}
	if visitErr != nil {
		return visitErr
	}

	return nil
}

// ApplyDefaults implements the method from interface yamlconf.Config
//
// ApplyDefaults populates default values on a Config to make sure that we have
// a minimum viable config for running.  As new settings are added to
// flashlight, this function should be updated to provide sensible defaults for
// those settings.
func (cfg *Config) ApplyDefaults() {
	if cfg.UpdateServerURL == "" {
		cfg.UpdateServerURL = "https://update.getlantern.org"
	}

	if cfg.CloudConfig == "" {
		cfg.CloudConfig = chainedCloudConfigURL
	}

	if cfg.FrontedCloudConfig == "" {
		cfg.FrontedCloudConfig = frontedCloudConfigURL
	}

	if cfg.Client == nil {
		cfg.Client = &client.ClientConfig{}
	}

	cfg.applyClientDefaults()

	if cfg.ProxiedSites == nil {
		log.Debugf("Adding empty proxiedsites")
		cfg.ProxiedSites = &proxiedsites.Config{
			Delta: &proxiedsites.Delta{
				Additions: []string{},
				Deletions: []string{},
			},
			Cloud: []string{},
		}
	}

	if cfg.ProxiedSites.Cloud == nil || len(cfg.ProxiedSites.Cloud) == 0 {
		log.Debugf("Loading default cloud proxiedsites")
		cfg.ProxiedSites.Cloud = defaultProxiedSites
	}

	if cfg.TrustedCAs == nil || len(cfg.TrustedCAs) == 0 {
		cfg.TrustedCAs = defaultTrustedCAs
	}
}

func (cfg *Config) applyClientDefaults() {
	// Make sure we always have at least one masquerade set
	if cfg.Client.MasqueradeSets == nil {
		cfg.Client.MasqueradeSets = make(map[string][]*fronted.Masquerade)
	}
	if len(cfg.Client.MasqueradeSets) == 0 {
		cfg.Client.MasqueradeSets[cloudfront] = cloudfrontMasquerades
	}

	// Always make sure we have a map of ChainedServers
	if cfg.Client.ChainedServers == nil {
		cfg.Client.ChainedServers = make(map[string]*client.ChainedServerInfo)
	}

	// Make sure we always have at least one server
	if len(cfg.Client.ChainedServers) == 0 {
		cfg.Client.ChainedServers = make(map[string]*client.ChainedServerInfo, len(fallbacks))
		for key, fb := range fallbacks {
			cfg.Client.ChainedServers[key] = fb
		}
	}

	if cfg.Client.ProxiedCONNECTPorts == nil {
		cfg.Client.ProxiedCONNECTPorts = []int{
			// Standard HTTP(S) ports
			80, 443,
			// Common unprivileged HTTP(S) ports
			8080, 8443,
			// XMPP
			5222, 5223, 5224,
			// Android
			5228, 5229,
			// udpgw
			7300,
			// Google Hangouts TCP Ports (see https://support.google.com/a/answer/1279090?hl=en)
			19305, 19306, 19307, 19308, 19309,
		}
	}

	if cfg.Client.DeviceID == "" {
		// There is no true privacy or security in instance ID.  For that, we rely on
		// transport security.  Hashing MAC would buy us nothing, since the space of
		// MACs is trivially mapped, especially since the salt would be known
		cfg.Client.DeviceID = base64.StdEncoding.EncodeToString(uuid.NodeID())
	}

}

// updateFrom creates a new Config by 'merging' the given yaml into this Config.
// The masquerade sets, the collections of servers, and the trusted CAs in the
// update yaml  completely replace the ones in the original Config.
func (updated *Config) updateFrom(updateBytes []byte) error {
	// XXX: does this need a mutex, along with everyone that uses the config?
	oldDeviceID := updated.Client.DeviceID
	oldChainedServers := updated.Client.ChainedServers
	oldMasqueradeSets := updated.Client.MasqueradeSets
	oldTrustedCAs := updated.TrustedCAs
	updated.Client.ChainedServers = map[string]*client.ChainedServerInfo{}
	updated.Client.MasqueradeSets = map[string][]*fronted.Masquerade{}
	updated.TrustedCAs = []*CA{}
	err := yaml.Unmarshal(updateBytes, updated)
	if err != nil {
		updated.Client.ChainedServers = oldChainedServers
		updated.Client.MasqueradeSets = oldMasqueradeSets
		updated.TrustedCAs = oldTrustedCAs
		return fmt.Errorf("Unable to unmarshal YAML for update: %s", err)
	}
	// Deduplicate global proxiedsites
	if len(updated.ProxiedSites.Cloud) > 0 {
		wlDomains := make(map[string]bool)
		for _, domain := range updated.ProxiedSites.Cloud {
			wlDomains[domain] = true
		}
		updated.ProxiedSites.Cloud = make([]string, 0, len(wlDomains))
		for domain := range wlDomains {
			updated.ProxiedSites.Cloud = append(updated.ProxiedSites.Cloud, domain)
		}
		sort.Strings(updated.ProxiedSites.Cloud)
	}

	// Ignore DeviceID from yaml
	updated.Client.DeviceID = oldDeviceID
	return nil
}<|MERGE_RESOLUTION|>--- conflicted
+++ resolved
@@ -123,18 +123,6 @@
 		log.Errorf("Could not get config path? %v", err)
 		return nil, err
 	}
-<<<<<<< HEAD
-=======
-	run := isGoodConfig(configPath)
-	if !run {
-		// If this is our first run of this version of Lantern, use the embedded configuration
-		// file and use it to download our custom config file on this first poll for our
-		// config.
-		if err = MakeInitialConfig(configPath); err != nil {
-			return nil, err
-		}
-	}
->>>>>>> 7b3cf118
 
 	m = &yamlconf.Manager{
 		FilePath: configPath,
