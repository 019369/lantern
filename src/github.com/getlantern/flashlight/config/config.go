package config

import (
	"compress/gzip"
	"crypto/x509"
	"fmt"
	"io/ioutil"
	"math/rand"
	"net/http"
	"os"
	"path/filepath"
	"regexp"
	"sort"
	"strings"
	"time"

	"code.google.com/p/go-uuid/uuid"

	"github.com/getlantern/appdir"
	"github.com/getlantern/fronted"
	"github.com/getlantern/golog"
	"github.com/getlantern/keyman"
	"github.com/getlantern/launcher"
	"github.com/getlantern/proxiedsites"
	"github.com/getlantern/yaml"
	"github.com/getlantern/yamlconf"

	"github.com/getlantern/flashlight/client"
	"github.com/getlantern/flashlight/globals"
	"github.com/getlantern/flashlight/statreporter"
	"github.com/getlantern/flashlight/util"
)

const (
	CloudConfigPollInterval = 1 * time.Minute
	cloudfront              = "cloudfront"
	etag                    = "X-Lantern-Etag"
	ifNoneMatch             = "X-Lantern-If-None-Match"
	chainedCloudConfigUrl   = "http://config.getiantem.org/cloud.yaml.gz"

	// This is over HTTP because proxies do not forward X-Forwarded-For with HTTPS
	// and because we only support falling back to direct domain fronting through
	// the local proxy for HTTP.
	frontedCloudConfigUrl = "http://d2wi0vwulmtn99.cloudfront.net/cloud.yaml.gz"
)

var (
	log                 = golog.LoggerFor("flashlight.config")
	m                   *yamlconf.Manager
	lastCloudConfigETag = map[string]string{}
	r                   = regexp.MustCompile("\\d+\\.\\d+")
	// Request the config via either chained servers or direct fronted servers.
	cf = util.NewChainedAndFronted()
)

type Config struct {
<<<<<<< HEAD
	Version         int
	CloudConfig     string
	CloudConfigCA   string
	Addr            string
	Role            string
	InstanceId      string
	CpuProfile      string
	MemProfile      string
	UpdateServerURL string
	UIAddr          string // UI HTTP server address
	AutoReport      *bool  // Report anonymous usage to GA
	AutoLaunch      *bool  // Automatically launch Lantern on system startup
	Stats           *statreporter.Config
	Server          *server.ServerConfig
	Client          *client.ClientConfig
	ProxiedSites    *proxiedsites.Config // List of proxied site domains that get routed through Lantern rather than accessed directly
	TrustedCAs      []*CA
=======
	Version       int
	CloudConfig   string
	CloudConfigCA string
	Addr          string
	Role          string
	InstanceId    string
	CpuProfile    string
	MemProfile    string
	UIAddr        string // UI HTTP server address
	AutoReport    *bool  // Report anonymous usage to GA
	AutoLaunch    *bool  // Automatically launch Lantern on system startup
	Stats         *statreporter.Config
	Client        *client.ClientConfig
	ProxiedSites  *proxiedsites.Config // List of proxied site domains that get routed through Lantern rather than accessed directly
	TrustedCAs    []*CA
>>>>>>> f2770aa7
}

// StartPolling starts the process of polling for new configuration files.
func StartPolling() {
	// No-op if already started.
	m.StartPolling()
}

// CA represents a certificate authority
type CA struct {
	CommonName string
	Cert       string // PEM-encoded
}

func exists(file string) (os.FileInfo, bool) {
	if fi, err := os.Stat(file); os.IsNotExist(err) {
		log.Debugf("File does not exist at %v", file)
		return fi, false
	} else {
		log.Debugf("File exists at %v", file)
		return fi, true
	}
}

// hasCustomChainedServer returns whether or not the config file at the specified
// path includes a custom chained server or not.
func hasCustomChainedServer(configPath, name string) bool {
	if !(strings.HasPrefix(name, "lantern") && strings.HasSuffix(name, ".yaml")) {
		log.Debugf("File name does not match")
		return false
	}
	bytes, err := ioutil.ReadFile(configPath)
	if err != nil {
		log.Errorf("Could not read file %v", err)
		return false
	}
	cfg := &Config{}
	err = yaml.Unmarshal(bytes, cfg)
	if err != nil {
		log.Errorf("Could not unmarshal config %v", err)
		return false
	}

	nc := len(cfg.Client.ChainedServers)

	log.Debugf("Found %v chained servers", nc)
	// The config will have more than one but fewer than 10 chained servers
	// if it has been given a custom config with a custom chained server
	// list
	return nc > 0 && nc < 10
}

func isGoodConfig(configPath string) bool {
	log.Debugf("Checking config path: %v", configPath)
	fi, exists := exists(configPath)
	return exists && hasCustomChainedServer(configPath, fi.Name())
}

func majorVersion(version string) string {
	return r.FindString(version)
}

// useGoodOldConfig is a one-time function for using older config files in the 2.x series.
// It returns true if the file specified by configPath is ready, false otherwise.
func useGoodOldConfig(configDir, configPath string) bool {
	// If we already have a config file with the latest name, use that one.
	// Otherwise, copy the most recent config file available.
	exists := isGoodConfig(configPath)
	if exists {
		log.Debugf("Using existing config")
		return true
	}

	files, err := ioutil.ReadDir(configDir)
	if err != nil {
		log.Errorf("Could not read config dir: %v", err)
		return false
	}

	for _, file := range files {
		if file.IsDir() {
			continue
		}
		name := file.Name()
		path := filepath.Join(configDir, name)
		if isGoodConfig(path) {
			// Just use the old config since configs in the 2.x series haven't changed.
			if err := os.Rename(path, configPath); err != nil {
				log.Errorf("Could not rename file from %v to %v: %v", path, configPath, err)
			} else {
				log.Debugf("Copied old config at %v to %v", path, configPath)
				return true
			}
		}
	}
	return false
}

// Init initializes the configuration system.
func Init(version string) (*Config, error) {
	file := "lantern-" + version + ".yaml"
	_, configPath, err := InConfigDir(file)
	if err != nil {
		log.Errorf("Could not get config path? %v", err)
		return nil, err
	}
	run := isGoodConfig(configPath)
	if !run {

		// If this is our first run of this version of Lantern, use the embedded configuration
		// file and use it to download our custom config file on this first poll for our
		// config.
		if err := MakeInitialConfig(configPath); err != nil {
			return nil, err
		}
	}

	m = &yamlconf.Manager{
		FilePath: configPath,
		EmptyConfig: func() yamlconf.Config {
			return &Config{}
		},
		PerSessionSetup: func(ycfg yamlconf.Config) error {
			cfg := ycfg.(*Config)
			return cfg.applyFlags()
		},
		CustomPoll: func(ycfg yamlconf.Config) (mutate func(yamlconf.Config) error, waitTime time.Duration, err error) {
			return pollForConfig(ycfg)
		},
	}
	initial, err := m.Init()

	var cfg *Config
	if err != nil {
		log.Errorf("Error initializing config: %v", err)
	} else {
		cfg = initial.(*Config)
		err = updateGlobals(cfg)
		if err != nil {
			return nil, err
		}
	}
	log.Debugf("Returning config")
	return cfg, err
}

func pollForConfig(currentCfg yamlconf.Config) (mutate func(yamlconf.Config) error, waitTime time.Duration, err error) {
	log.Debugf("Polling for config")
	// By default, do nothing
	mutate = func(ycfg yamlconf.Config) error {
		// do nothing
		return nil
	}
	cfg := currentCfg.(*Config)
	waitTime = cfg.cloudPollSleepTime()
	if cfg.CloudConfig == "" {
		log.Debugf("No cloud config URL!")
		// Config doesn't have a CloudConfig, just ignore
		return mutate, waitTime, nil
	}

	if bytes, err := fetchCloudConfig(chainedCloudConfigUrl); err == nil {
		// bytes will be nil if the config is unchanged (not modified)
		if bytes != nil {
			//log.Debugf("Downloaded config:\n %v", string(bytes))
			mutate = func(ycfg yamlconf.Config) error {
				log.Debugf("Merging cloud configuration")
				cfg := ycfg.(*Config)
				return cfg.updateFrom(bytes)
			}
		}
	} else {
		log.Errorf("Could not fetch cloud config %v", err)
		return mutate, waitTime, err
	}
	return mutate, waitTime, nil
}

// Run runs the configuration system.
func Run(updateHandler func(updated *Config)) error {
	for {
		next := m.Next()
		nextCfg := next.(*Config)
		err := updateGlobals(nextCfg)
		if err != nil {
			return err
		}
		updateHandler(nextCfg)
	}
}

func updateGlobals(cfg *Config) error {
	globals.InstanceId = cfg.InstanceId
	return nil
}

// Update updates the configuration using the given mutator function.
func Update(mutate func(cfg *Config) error) error {
	return m.Update(func(ycfg yamlconf.Config) error {
		return mutate(ycfg.(*Config))
	})
}

// InConfigDir returns the path to the given filename inside of the configdir.
func InConfigDir(filename string) (string, string, error) {
	cdir := *configdir

	if cdir == "" {
		cdir = appdir.General("Lantern")
	}

	log.Debugf("Using config dir %v", cdir)
	if _, err := os.Stat(cdir); err != nil {
		if os.IsNotExist(err) {
			// Create config dir
			if err := os.MkdirAll(cdir, 0750); err != nil {
				return "", "", fmt.Errorf("Unable to create configdir at %s: %s", cdir, err)
			}
		}
	}

	return cdir, filepath.Join(cdir, filename), nil
}

func (cfg *Config) GetTrustedCACerts() (pool *x509.CertPool, err error) {
	certs := make([]string, 0, len(cfg.TrustedCAs))
	for _, ca := range cfg.TrustedCAs {
		certs = append(certs, ca.Cert)
	}
	pool, err = keyman.PoolContainingCerts(certs...)
	if err != nil {
		log.Errorf("Could not create pool %v", err)
	}
	return
}

// GetVersion implements the method from interface yamlconf.Config
func (cfg *Config) GetVersion() int {
	return cfg.Version
}

// SetVersion implements the method from interface yamlconf.Config
func (cfg *Config) SetVersion(version int) {
	cfg.Version = version
}

// ApplyDefaults implements the method from interface yamlconf.Config
//
// ApplyDefaults populates default values on a Config to make sure that we have
// a minimum viable config for running.  As new settings are added to
// flashlight, this function should be updated to provide sensible defaults for
// those settings.
func (cfg *Config) ApplyDefaults() {
	if cfg.Role == "" {
		cfg.Role = "client"
	}

	if cfg.Addr == "" {
		cfg.Addr = "127.0.0.1:8787"
	}

	if cfg.UIAddr == "" {
		cfg.UIAddr = "127.0.0.1:16823"
	}

	if cfg.UpdateServerURL == "" {
		cfg.UpdateServerURL = "https://update.getlantern.org"
	}

	if cfg.CloudConfig == "" {
		cfg.CloudConfig = chainedCloudConfigUrl
	}

	if cfg.InstanceId == "" {
		cfg.InstanceId = uuid.New()
	}

	// Make sure we always have a stats config
	if cfg.Stats == nil {
		cfg.Stats = &statreporter.Config{}
	}

	if cfg.Stats.StatshubAddr == "" {
		cfg.Stats.StatshubAddr = *statshubAddr
	}

	if cfg.Client != nil && cfg.Role == "client" {
		cfg.applyClientDefaults()
	}

	if cfg.ProxiedSites == nil {
		log.Debugf("Adding empty proxiedsites")
		cfg.ProxiedSites = &proxiedsites.Config{
			Delta: &proxiedsites.Delta{
				Additions: []string{},
				Deletions: []string{},
			},
			Cloud: []string{},
		}
	}

	if cfg.ProxiedSites.Cloud == nil || len(cfg.ProxiedSites.Cloud) == 0 {
		log.Debugf("Loading default cloud proxiedsites")
		cfg.ProxiedSites.Cloud = defaultProxiedSites
	}

	if cfg.TrustedCAs == nil || len(cfg.TrustedCAs) == 0 {
		cfg.TrustedCAs = defaultTrustedCAs
	}
}

func (cfg *Config) applyClientDefaults() {
	// Make sure we always have at least one masquerade set
	if cfg.Client.MasqueradeSets == nil {
		cfg.Client.MasqueradeSets = make(map[string][]*fronted.Masquerade)
	}
	if len(cfg.Client.MasqueradeSets) == 0 {
		cfg.Client.MasqueradeSets[cloudfront] = cloudfrontMasquerades
	}

	// Make sure we always have at least one server
	if cfg.Client.FrontedServers == nil {
		cfg.Client.FrontedServers = make([]*client.FrontedServerInfo, 0)
	}
	if len(cfg.Client.FrontedServers) == 0 && len(cfg.Client.ChainedServers) == 0 {
		/*
			cfg.Client.FrontedServers = []*client.FrontedServerInfo{
				&client.FrontedServerInfo{
					Host:           defaultRoundRobin(),
					Port:           443,
					PoolSize:       0,
					MasqueradeSet:  cloudflare,
					MaxMasquerades: 20,
					QOS:            10,
					Weight:         4000,
					Trusted:        true,
				},
			}

		*/
		cfg.Client.ChainedServers = make(map[string]*client.ChainedServerInfo, len(fallbacks))
		for key, fb := range fallbacks {
			cfg.Client.ChainedServers[key] = fb
		}
	}

	if cfg.AutoReport == nil {
		cfg.AutoReport = new(bool)
		*cfg.AutoReport = true
	}

	if cfg.AutoLaunch == nil {
		cfg.AutoLaunch = new(bool)
		*cfg.AutoLaunch = true
		launcher.CreateLaunchFile(*cfg.AutoLaunch)
	}

	// Make sure all servers have a QOS and Weight configured
	for _, server := range cfg.Client.FrontedServers {
		if server.QOS == 0 {
			server.QOS = 5
		}
		if server.Weight == 0 {
			server.Weight = 100
		}
		if server.RedialAttempts == 0 {
			server.RedialAttempts = 2
		}
	}

	// Always make sure we have a map of ChainedServers
	if cfg.Client.ChainedServers == nil {
		cfg.Client.ChainedServers = make(map[string]*client.ChainedServerInfo)
	}

	// Sort servers so that they're always in a predictable order
	cfg.Client.SortServers()

}

func (cfg *Config) IsDownstream() bool {
	return cfg.Role == "client"
}

func (cfg *Config) IsUpstream() bool {
	return !cfg.IsDownstream()
}

func (cfg Config) cloudPollSleepTime() time.Duration {
	return time.Duration((CloudConfigPollInterval.Nanoseconds() / 2) + rand.Int63n(CloudConfigPollInterval.Nanoseconds()))
}

func fetchCloudConfig(url string) ([]byte, error) {
	req, err := http.NewRequest("GET", url, nil)
	if err != nil {
		return nil, fmt.Errorf("Unable to construct request for cloud config at %s: %s", url, err)
	}
	if lastCloudConfigETag[url] != "" {
		// Don't bother fetching if unchanged
		req.Header.Set(ifNoneMatch, lastCloudConfigETag[url])
	}

	// Prevents intermediate nodes (domain-fronters) from caching the content
	req.Header.Set("Cache-Control", "no-cache")

	// Set the fronted URL to lookup the config in parallel using chained and domain fronted servers.
	req.Header.Set("Lantern-Fronted-URL", frontedCloudConfigUrl)

	// make sure to close the connection after reading the Body
	// this prevents the occasional EOFs errors we're seeing with
	// successive requests
	req.Close = true

	resp, err := cf.Do(req)
	if err != nil {
		return nil, fmt.Errorf("Unable to fetch cloud config at %s: %s", url, err)
	}
	defer func() {
		if err := resp.Body.Close(); err != nil {
			log.Debugf("Error closing response body: %v", err)
		}
	}()

	if resp.StatusCode == 304 {
		log.Debugf("Config unchanged in cloud")
		return nil, nil
	} else if resp.StatusCode != 200 {
		return nil, fmt.Errorf("Unexpected response status: %d", resp.StatusCode)
	}

	lastCloudConfigETag[url] = resp.Header.Get(etag)
	gzReader, err := gzip.NewReader(resp.Body)
	if err != nil {
		return nil, fmt.Errorf("Unable to open gzip reader: %s", err)
	}
	log.Debugf("Fetched cloud config")
	return ioutil.ReadAll(gzReader)
}

// updateFrom creates a new Config by 'merging' the given yaml into this Config.
// The masquerade sets, the collections of servers, and the trusted CAs in the
// update yaml  completely replace the ones in the original Config.
func (updated *Config) updateFrom(updateBytes []byte) error {
	// XXX: does this need a mutex, along with everyone that uses the config?
	oldFrontedServers := updated.Client.FrontedServers
	oldChainedServers := updated.Client.ChainedServers
	oldMasqueradeSets := updated.Client.MasqueradeSets
	oldTrustedCAs := updated.TrustedCAs
	updated.Client.FrontedServers = []*client.FrontedServerInfo{}
	updated.Client.ChainedServers = map[string]*client.ChainedServerInfo{}
	updated.Client.MasqueradeSets = map[string][]*fronted.Masquerade{}
	updated.TrustedCAs = []*CA{}
	err := yaml.Unmarshal(updateBytes, updated)
	if err != nil {
		updated.Client.FrontedServers = oldFrontedServers
		updated.Client.ChainedServers = oldChainedServers
		updated.Client.MasqueradeSets = oldMasqueradeSets
		updated.TrustedCAs = oldTrustedCAs
		return fmt.Errorf("Unable to unmarshal YAML for update: %s", err)
	}
	// Deduplicate global proxiedsites
	if len(updated.ProxiedSites.Cloud) > 0 {
		wlDomains := make(map[string]bool)
		for _, domain := range updated.ProxiedSites.Cloud {
			wlDomains[domain] = true
		}
		updated.ProxiedSites.Cloud = make([]string, 0, len(wlDomains))
		for domain, _ := range wlDomains {
			updated.ProxiedSites.Cloud = append(updated.ProxiedSites.Cloud, domain)
		}
		sort.Strings(updated.ProxiedSites.Cloud)
	}
	return nil
}<|MERGE_RESOLUTION|>--- conflicted
+++ resolved
@@ -54,7 +54,6 @@
 )
 
 type Config struct {
-<<<<<<< HEAD
 	Version         int
 	CloudConfig     string
 	CloudConfigCA   string
@@ -68,27 +67,9 @@
 	AutoReport      *bool  // Report anonymous usage to GA
 	AutoLaunch      *bool  // Automatically launch Lantern on system startup
 	Stats           *statreporter.Config
-	Server          *server.ServerConfig
 	Client          *client.ClientConfig
 	ProxiedSites    *proxiedsites.Config // List of proxied site domains that get routed through Lantern rather than accessed directly
 	TrustedCAs      []*CA
-=======
-	Version       int
-	CloudConfig   string
-	CloudConfigCA string
-	Addr          string
-	Role          string
-	InstanceId    string
-	CpuProfile    string
-	MemProfile    string
-	UIAddr        string // UI HTTP server address
-	AutoReport    *bool  // Report anonymous usage to GA
-	AutoLaunch    *bool  // Automatically launch Lantern on system startup
-	Stats         *statreporter.Config
-	Client        *client.ClientConfig
-	ProxiedSites  *proxiedsites.Config // List of proxied site domains that get routed through Lantern rather than accessed directly
-	TrustedCAs    []*CA
->>>>>>> f2770aa7
 }
 
 // StartPolling starts the process of polling for new configuration files.
