--- conflicted
+++ resolved
@@ -7,11 +7,7 @@
   chainedservers:
   masqueradesets:
     cloudflare: []
-<<<<<<< HEAD
-    cloudfront: 
-=======
     cloudfront:
->>>>>>> a4975598
     - domain: Images-na.ssl-images-amazon.com
       ipaddress: 54.230.0.233
     - domain: cloudfront.net
