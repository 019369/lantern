--- conflicted
+++ resolved
@@ -241,13 +241,8 @@
 		})
 		return d("tcp", addr)
 	}
-<<<<<<< HEAD
-	log.Debugf("Port not allowed, bypassing proxy and sending CONNECT request directly to %v", addr)
-	return dialDirect("tcp", addr, 1*time.Minute)
-=======
 	log.Tracef("Port not allowed, bypassing proxy and sending CONNECT request directly to %v", addr)
 	return netx.DialTimeout("tcp", addr, 1*time.Minute)
->>>>>>> 79e3062e
 }
 
 func (client *Client) shouldSendToProxy(addr string, port int) bool {
