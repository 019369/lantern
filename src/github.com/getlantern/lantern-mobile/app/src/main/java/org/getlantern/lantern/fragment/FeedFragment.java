--- conflicted
+++ resolved
@@ -65,11 +65,7 @@
             final List<FeedItem> items = new ArrayList<FeedItem>();
 
             Lantern.FeedByName(name, new Lantern.FeedRetriever() {
-<<<<<<< HEAD
-                public void AddFeed(String title, String desc, 
-=======
                 public void AddFeed(String title, String desc,
->>>>>>> e9defbdb
                         String image, String url) {
                     items.add(new FeedItem(title, desc, image, url));
                 }
