/* Package update allows a program to "self-update", replacing its executable file
with new bytes.

Package update provides the facility to create user experiences like auto-updating
or user-approved updates which manifest as user prompts in commercial applications
with copy similar to "Restart to begin using the new version of X".

Updating your program to a new version is as easy as:

	err, errRecover := update.New().FromUrl("http://release.example.com/2.0/myprogram")
	if err != nil {
		fmt.Printf("Update failed: %v", err)
	}

The most low-level API is (*Update) FromStream() which updates the current executable
with the bytes read from an io.Reader.

The most common, high-level API you'll probably want to use is (*Update) FromUrl()
which updates the current executable from a URL over the internet.

You may also update from a binary diff patch to preserve bandwidth like so:

    update.New().ApplyPatch().FromUrl("http://release.example.com/2.0/mypatch")

Package update also allows you to update arbitrary files on the file system (i.e. files
which are not the executable of the currently running program).

    update.New().Target("/usr/local/bin/some-program").FromUrl("http://release.example.com/2.0/some-program")

If requested, package update can additionally perform checksum verification and signing
verification to ensure the new binary is trusted.

Sub-package download contains functionality for downloading from an HTTP endpoint
while outputting a progress meter and supports resuming partial downloads.

Sub-package check contains the client functionality for a simple protocol for negotiating
whether a new update is available, where it is, and the metadata needed for verifying it.
*/
package update

import (
	"bitbucket.org/kardianos/osext"
<<<<<<< HEAD
	"bytes"
	"crypto"
	"crypto/rsa"
	"crypto/sha256"
	"crypto/x509"
	"encoding/pem"
	"fmt"
	"github.com/inconshreveable/go-update/download"
	"github.com/kr/binarydist"
=======
	"compress/gzip"
	"fmt"
>>>>>>> e921ea1f
	"io"
	"io/ioutil"
	"os"
	"path/filepath"
)

type PatchType string

const (
	PATCHTYPE_BSDIFF = "bsdiff"
	PATCHTYPE_NONE   = ""
)

type Update struct {
	// empty string means "path of the current executable"
	TargetPath string

	// type of patch to apply. empty means "not a patch"
	PatchType

	// sha256 checksum of the new binary to verify against
	Checksum []byte

	// public key to use for signature verification
	PublicKey *rsa.PublicKey

	// signature to use for signature verification
	Signature []byte
}

func (u *Update) getPath() (string, error) {
	if u.TargetPath == "" {
		return osext.Executable()
	} else {
		return u.TargetPath, nil
	}
}

func New() *Update {
	return &Update{
		TargetPath: "",
		PatchType:  PATCHTYPE_NONE,
	}
}

func (u *Update) Target(path string) *Update {
	u.TargetPath = path
	return u
}

func (u *Update) VerifySignatureWith(publicKey *rsa.PublicKey) *Update {
	u.PublicKey = publicKey
	return u
}

func (u *Update) ApplyPatch(patchType PatchType) *Update {
	u.PatchType = patchType
	return u
}

func (u *Update) VerifyChecksum(checksum []byte) *Update {
	u.Checksum = checksum
	return u
}

<<<<<<< HEAD
func (u *Update) VerifySignature(signature []byte) *Update {
	u.Signature = signature
	return u
=======
// NewDownload initializes a new Download object
func NewDownload(url string) *Download {
	return &Download{
		HttpClient: new(http.Client),
		Progress:   make(chan int),
		Method:     "GET",
		Url:        url,
	}
>>>>>>> e921ea1f
}

func (u *Update) VerifySignatureWithPEM(publicKeyPEM []byte) (*Update, error) {
	block, _ := pem.Decode(publicKeyPEM)
	if block == nil {
		return u, fmt.Errorf("Couldn't parse PEM data")
	}

	pub, err := x509.ParsePKIXPublicKey(block.Bytes)
	if err != nil {
		return u, err
	}

	var ok bool
	u.PublicKey, ok = pub.(*rsa.PublicKey)
	if !ok {
		return u, fmt.Errorf("Public key isn't an RSA public key")
	}

	return u, nil
}

// FromUrl downloads the contents of the given url and uses them to update
// the file at updatePath.
func (u *Update) FromUrl(url string) (err error, errRecover error) {
	target := new(download.MemoryTarget)
	err = download.New(url, target).Get()
	if err != nil {
		return
	}

	return u.FromStream(target)
}

// FromFile reads the contents of the given file and uses them
// to update the file by calling FromStream()
func (u *Update) FromFile(path string) (err error, errRecover error) {
	// open the new updated contents
	fp, err := os.Open(path)
	if err != nil {
		return
	}
	defer fp.Close()

	// do the update
	return u.FromStream(fp)
}

// FromStream reads the contents of the supplied io.Reader updateWith
// and uses them to update the file at updatePath.
//
// FromStream performs the following actions to ensure a cross-platform safe
// update:
//
// - Creates a new file, /path/to/.file-name.new with mode 0755 and copies
// the contents of updateWith into the file
//
// - Renames the file at updatePath from /path/to/file-name
// to /path/to/.file-name.old
//
// - Renames /path/to/.file-name.new to /path/to/file-name
//
// - If the rename is successful, it erases /path/to/.file-name.old. If this operation
// fails, no error is reported.
//
// - If the rename is unsuccessful, it attempts to rename /path/to/.file-name.old
// back to /path/to/file-name. If this operation fails, it is reported in the errRecover
// return value so as not to maks the error that caused the recovery attempt.
func (u *Update) FromStream(updateWith io.Reader) (err error, errRecover error) {
	updatePath, err := u.getPath()
	if err != nil {
		return
	}

	var newBytes []byte
	// apply a patch if requested
	switch u.PatchType {
	case PATCHTYPE_BSDIFF:
		newBytes, err = applyPatch(updateWith, updatePath)
		if err != nil {
			return
		}
	case PATCHTYPE_NONE:
		// no patch to apply, go on through
		newBytes, err = ioutil.ReadAll(updateWith)
		if err != nil {
			return
		}
	default:
		err = fmt.Errorf("Unrecognized patch type: %s", u.PatchType)
		return
	}

	// verify checksum if requested
	if u.Checksum != nil {
		if err = verifyChecksum(newBytes, u.Checksum); err != nil {
			return
		}
	}

	// verify signature if requested
	if u.Signature != nil {
		if err = verifySignature(newBytes, u.Signature, u.PublicKey); err != nil {
			return
		}
	}

	// get the directory the executable exists in
	updateDir := filepath.Dir(updatePath)
	filename := filepath.Base(updatePath)

	// Copy the contents of of newbinary to a the new executable file
	newPath := filepath.Join(updateDir, fmt.Sprintf(".%s.new", filename))
	fp, err := os.OpenFile(newPath, os.O_CREATE|os.O_WRONLY|os.O_TRUNC, 0755)
	if err != nil {
		return
	}
	defer fp.Close()
	_, err = io.Copy(fp, bytes.NewReader(newBytes))

	// if we don't call fp.Close(), windows won't let us move the new executable
	// because the file will still be "in use"
	fp.Close()

	// this is where we'll move the executable to so that we can swap in the updated replacement
	oldPath := filepath.Join(updateDir, fmt.Sprintf(".%s.old", filename))

	// delete any existing old exec file - this is necessary on Windows for two reasons:
	// 1. after a successful update, Windows can't remove the .old file because the process is still running
	// 2. windows rename operations fail if the destination file already exists
	_ = os.Remove(oldPath)

	// move the existing executable to a new file in the same directory
	err = os.Rename(updatePath, oldPath)
	if err != nil {
		return
	}

	_ = hideWindowsFile(oldExecPath)

	// move the new exectuable in to become the new program
	err = os.Rename(newPath, updatePath)

	if err != nil {
		// copy unsuccessful
		errRecover = os.Rename(oldPath, updatePath)
	} else {
		// copy successful, remove the old binary
		_ = os.Remove(oldPath)
	}

	return
}

// CanUpdate() determines whether the process has the correct permissions to
// perform the requested update. If the update can proceed, it returns nil, otherwise
// it returns the error that would occur if an update were attempted.
func (u *Update) CanUpdate() (err error) {
	// get the directory the file exists in
	path, err := u.getPath()
	if err != nil {
		return
	}

	fileDir := filepath.Dir(path)
	fileName := filepath.Base(path)

	// attempt to open a file in the file's directory
	newPath := filepath.Join(fileDir, fmt.Sprintf(".%s.new", fileName))
	fp, err := os.OpenFile(newPath, os.O_CREATE|os.O_WRONLY|os.O_TRUNC, 0755)
	if err != nil {
		return
	}
	fp.Close()

	_ = os.Remove(newPath)
	return
}

func applyPatch(patch io.Reader, updatePath string) ([]byte, error) {
	// open the file to update
	old, err := os.Open(updatePath)
	if err != nil {
		return nil, err
	}
	defer old.Close()

	// apply the patch
	applied := new(bytes.Buffer)
	if err = binarydist.Patch(old, applied, patch); err != nil {
		return nil, err
	}

	return applied.Bytes(), nil
}

func verifyChecksum(updated []byte, expectedChecksum []byte) error {
	checksum, err := ChecksumForBytes(updated)
	if err != nil {
		return err
	}

	if !bytes.Equal(expectedChecksum, checksum) {
		return fmt.Errorf("Updated file has wrong checksum. Expected: %x, got: %x", expectedChecksum, checksum)
	}

	return nil
}

func ChecksumForFile(path string) ([]byte, error) {
	f, err := os.Open(path)
	if err != nil {
		return nil, err
	}

	return ChecksumForReader(f)
}

func ChecksumForBytes(source []byte) ([]byte, error) {
	return ChecksumForReader(bytes.NewReader(source))
}

func ChecksumForReader(rd io.Reader) ([]byte, error) {
	h := sha256.New()
	if _, err := io.Copy(h, rd); err != nil {
		return nil, err
	}
	return h.Sum(nil), nil
}

func verifySignature(source, signature []byte, publicKey *rsa.PublicKey) error {
	checksum, err := ChecksumForBytes(source)
	if err != nil {
		return err
	}

	return rsa.VerifyPKCS1v15(publicKey, crypto.SHA256, checksum, signature)
}<|MERGE_RESOLUTION|>--- conflicted
+++ resolved
@@ -40,7 +40,6 @@
 
 import (
 	"bitbucket.org/kardianos/osext"
-<<<<<<< HEAD
 	"bytes"
 	"crypto"
 	"crypto/rsa"
@@ -50,10 +49,6 @@
 	"fmt"
 	"github.com/inconshreveable/go-update/download"
 	"github.com/kr/binarydist"
-=======
-	"compress/gzip"
-	"fmt"
->>>>>>> e921ea1f
 	"io"
 	"io/ioutil"
 	"os"
@@ -119,20 +114,9 @@
 	return u
 }
 
-<<<<<<< HEAD
 func (u *Update) VerifySignature(signature []byte) *Update {
 	u.Signature = signature
 	return u
-=======
-// NewDownload initializes a new Download object
-func NewDownload(url string) *Download {
-	return &Download{
-		HttpClient: new(http.Client),
-		Progress:   make(chan int),
-		Method:     "GET",
-		Url:        url,
-	}
->>>>>>> e921ea1f
 }
 
 func (u *Update) VerifySignatureWithPEM(publicKeyPEM []byte) (*Update, error) {
@@ -271,8 +255,6 @@
 		return
 	}
 
-	_ = hideWindowsFile(oldExecPath)
-
 	// move the new exectuable in to become the new program
 	err = os.Rename(newPath, updatePath)
 
@@ -281,7 +263,12 @@
 		errRecover = os.Rename(oldPath, updatePath)
 	} else {
 		// copy successful, remove the old binary
-		_ = os.Remove(oldPath)
+        errRemove := os.Remove(oldPath)
+
+        // windows has trouble with removing old binaries, so hide it instead
+        if errRemove != nil {
+            _ = hideFile(oldPath)
+        }
 	}
 
 	return
