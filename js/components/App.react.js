--- conflicted
+++ resolved
@@ -21,8 +21,8 @@
 injectTapEventPlugin()
 
 class App extends Component {
-<<<<<<< HEAD
   componentDidMount() {
+    this.initWebsocket()
     const windowHeight = window.innerHeight
     const topSheet = document.getElementById('top_sheet')
     const middleSheet = document.getElementById('middle_sheet')
@@ -34,10 +34,6 @@
 
     console.log(windowHeight, { top: topSheet.style.height, middle: middleSheet.style.height, bottom: bottomSheet.style.height })
   }
-=======
-  componentWillMount() {
-    this.initWebsocket()
-  }
 
   componentWillUnmount() {
     this.closing = true
@@ -45,28 +41,27 @@
   }
 
   initWebsocket() {
-    let url = document.location
-    this.ws = new WebSocket("ws://" + url.host + '/data');
-    this.ws.onopen = (event) => {
-      this.props.dispatch(backend.connected({ws: this.ws}));
-    };
+    const url = document.location
+    this.ws = new WebSocket(`ws://${url.host}/data`)
+    this.ws.onopen = () => {
+      this.props.dispatch(backend.connected({ws: this.ws}))
+    }
 
-    this.ws.onclose = (event) => {
-      this.props.dispatch(backend.gone());
+    this.ws.onclose = () => {
+      this.props.dispatch(backend.gone())
       if (!this.closing) {
         window.setTimeout(() => {
           this.initWebsocket()
-        }, 2000); // reconnect every 2s
+        }, 2000) // reconnect every 2s
       }
-    };
+    }
 
     this.ws.onmessage = (event) => {
-      var message = JSON.parse(event.data);
-      this.props.dispatch(backend.message(message));
-    };
+      const message = JSON.parse(event.data)
+      this.props.dispatch(backend.message(message))
+    }
   }
 
->>>>>>> ed884aca
   render() {
     return (
       <div className="wrapper">
@@ -86,10 +81,11 @@
 App.propTypes = {
   data: React.PropTypes.object,
   children: React.PropTypes.element,
+  dispatch: React.PropTypes.func,
 }
 
 App.contextTypes = {
-  router: React.PropTypes.object
+  router: React.PropTypes.object,
 }
 
 // REDUX STUFF
